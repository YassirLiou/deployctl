--- conflicted
+++ resolved
@@ -149,22 +149,6 @@
   let projectIsEmpty = false;
   let project = await api.getProject(opts.project);
   if (project === null) {
-<<<<<<< HEAD
-    projectSpinner.fail("Project not found.");
-    return Deno.exit(1);
-  }
-  // opts.project is persisted in deno.json. We want to store the project id even if user provided
-  // project name to facilitate project renaming.
-  opts.project = project.id;
-
-  const deploymentsListing = await api.getDeployments(project.id);
-  if (deploymentsListing === null) {
-    projectSpinner.fail("Project deployments details not found.");
-    Deno.exit(1);
-  }
-  const [projectDeployments, _pagination] = deploymentsListing!;
-  projectSpinner.succeed(`Project: ${project.name}`);
-=======
     projectInfoSpinner.stop();
     const projectCreationSpinner = wait(
       `Project '${opts.project}' not found in any of the user's organizations. Creating...`,
@@ -174,6 +158,9 @@
     } catch (e) {
       error(e.message);
     }
+    // opts.project is persisted in deno.json. We want to store the project id even if user provided
+    // project name to facilitate project renaming.
+    opts.project = project.id;
     projectCreationSpinner.succeed(`Created new project '${opts.project}'.`);
     wait({ text: "", indent: 3 }).start().info(
       `You can configure the name, env vars, custom domains and more in https://dash.deno.com/projects/${project.name}/settings`,
@@ -192,7 +179,6 @@
       projectIsEmpty = true;
     }
   }
->>>>>>> 5ddf441a
 
   if (projectIsEmpty) {
     opts.prod = true;
