// Copyright 2021 Deno Land Inc. All rights reserved. MIT license.

import { fromFileUrl, normalize, Spinner } from "../../deps.ts";
import { wait } from "../utils/spinner.ts";
import configFile from "../config_file.ts";
import { error } from "../error.ts";
import { API, APIError } from "../utils/api.ts";
import { ManifestEntry } from "../utils/api_types.ts";
import { parseEntrypoint } from "../utils/entrypoint.ts";
import { walk } from "../utils/walk.ts";
import TokenProvisioner from "../utils/access_token.ts";

const help = `deployctl deploy
Deploy a script with static files to Deno Deploy.

To deploy a local script:
  deployctl deploy --project=helloworld main.ts

To deploy a remote script:
  deployctl deploy --project=helloworld https://deno.com/examples/hello.js

To deploy a remote script without static files:
  deployctl deploy --project=helloworld --no-static https://deno.com/examples/hello.js

To ignore the node_modules directory while deploying:
  deployctl deploy --project=helloworld --exclude=node_modules main.tsx

USAGE:
    deployctl deploy [OPTIONS] <ENTRYPOINT>

OPTIONS:
        --exclude=<PATTERNS>    Exclude files that match this pattern
        --include=<PATTERNS>    Only upload files that match this pattern
        --import-map=<FILE>     Use import map file
    -h, --help                  Prints help information
        --no-static             Don't include the files in the CWD as static files
        --prod                  Create a production deployment (default is preview deployment)
        --project=<NAME|ID>     The project to deploy to
        --entrypoint=<PATH|URL> The file that Deno Deploy will run
        --token=TOKEN           The API token to use (defaults to DENO_DEPLOY_TOKEN env var)
        --dry-run               Dry run the deployment process.
        --config                Path to the file from where to load DeployCTL config. Defaults to 'deno.json'
        --save-config           Persist the arguments used into the DeployCTL config file
`;

export interface Args {
  help: boolean;
  static: boolean;
  prod: boolean;
  exclude?: string[];
  include?: string[];
  token: string | null;
  project: string | null;
  entrypoint: string | null;
  importMap: string | null;
  dryRun: boolean;
  config: string | null;
  saveConfig: boolean;
}

// deno-lint-ignore no-explicit-any
export default async function (rawArgs: Record<string, any>): Promise<void> {
  const positionalEntrypoint: string | null = typeof rawArgs._[0] === "string"
    ? rawArgs._[0]
    : null;
  const args: Args = {
    help: !!rawArgs.help,
    static: !!rawArgs.static,
    prod: !!rawArgs.prod,
    token: rawArgs.token ? String(rawArgs.token) : null,
    project: rawArgs.project ? String(rawArgs.project) : null,
    entrypoint: positionalEntrypoint !== null
      ? positionalEntrypoint
      : rawArgs["entrypoint"]
      ? String(rawArgs["entrypoint"])
      : null,
    importMap: rawArgs["import-map"] ? String(rawArgs["import-map"]) : null,
    exclude: rawArgs.exclude?.split(","),
    include: rawArgs.include?.split(","),
    dryRun: !!rawArgs["dry-run"],
    config: rawArgs.config ? String(rawArgs.config) : null,
    saveConfig: !!rawArgs["save-config"],
  };

  if (args.help) {
    console.log(help);
    Deno.exit(0);
  }

  if (args.entrypoint === null) {
    console.error(help);
    error("No entrypoint specifier given.");
  }
  if (rawArgs._.length > 1) {
    console.error(help);
    error("Too many positional arguments given.");
  }
  if (args.project === null) {
    console.error(help);
    error("Missing project ID.");
  }

  const opts = {
    entrypoint: args.entrypoint,
    importMapUrl: args.importMap === null
      ? null
      : await parseEntrypoint(args.importMap, undefined, "import map")
        .catch((e) => error(e)),
    static: args.static,
    prod: args.prod,
    token: args.token,
    project: args.project,
    include: args.include?.map((pattern) => normalize(pattern)),
    exclude: args.exclude?.map((pattern) => normalize(pattern)),
    dryRun: args.dryRun,
    config: args.config,
    saveConfig: args.saveConfig,
  };

  await deploy(opts);
}

interface DeployOpts {
  entrypoint: string;
  importMapUrl: URL | null;
  static: boolean;
  prod: boolean;
  exclude?: string[];
  include?: string[];
  token: string | null;
  project: string;
  dryRun: boolean;
  config: string | null;
  saveConfig: boolean;
}

async function deploy(opts: DeployOpts): Promise<void> {
  let url = await parseEntrypoint(opts.entrypoint).catch(error);
  if (opts.dryRun) {
    wait("").start().info("Performing dry run of deployment");
  }
  const projectInfoSpinner = wait(
    `Fetching project '${opts.project}' information...`,
  ).start();
  const api = opts.token
    ? API.fromToken(opts.token)
    : API.withTokenProvisioner(TokenProvisioner);
  let projectIsEmpty = false;
  let project = await api.getProject(opts.project);
  if (project === null) {
    projectInfoSpinner.stop();
    const projectCreationSpinner = wait(
      `Project '${opts.project}' not found in any of the user's organizations. Creating...`,
    ).start();
    try {
      project = await api.createProject(opts.project);
    } catch (e) {
      error(e.message);
    }
    // opts.project is persisted in deno.json. We want to store the project id even if user provided
    // project name to facilitate project renaming.
    opts.project = project.id;
    projectCreationSpinner.succeed(`Created new project '${opts.project}'.`);
    wait({ text: "", indent: 3 }).start().info(
      `You can configure the name, env vars, custom domains and more in https://dash.deno.com/projects/${project.name}/settings`,
    );
    projectIsEmpty = true;
  } else {
    const deploymentsListing = await api.getDeployments(project.id);
    if (deploymentsListing === null) {
      projectInfoSpinner.fail("Project deployments details not found.");
      Deno.exit(1);
    }
    const [projectDeployments, _pagination] = deploymentsListing!;
    projectInfoSpinner.succeed(`Project: ${project.name}`);

    if (projectDeployments.length === 0) {
      projectIsEmpty = true;
    }
  }
<<<<<<< HEAD
  const [projectDeployments, _pagination] = deploymentsListing!;
  projectSpinner.succeed(`Deploying to project ${project.name}.`);
=======
>>>>>>> 61ebc0a2

  if (projectIsEmpty) {
    opts.prod = true;
    wait({ text: "", indent: 3 }).start().info(
      "The project does not have a deployment yet. Automatically pushing initial deployment to production (use --prod for further updates).",
    );
  }

  const cwd = Deno.cwd();
  if (url.protocol === "file:") {
    const path = fromFileUrl(url);
    if (!path.startsWith(cwd)) {
      wait("").start().fail(`Entrypoint: ${path}`);
      error("Entrypoint must be in the current working directory.");
    } else {
      wait("").start().succeed(`Entrypoint: ${path}`);
    }
    const entrypoint = path.slice(cwd.length);
    url = new URL(`file:///src${entrypoint}`);
  }
  let importMapUrl = opts.importMapUrl;
  if (importMapUrl && importMapUrl.protocol === "file:") {
    const path = fromFileUrl(importMapUrl);
    if (!path.startsWith(cwd)) {
      error("Import map must be in the current working directory.");
    }
    const entrypoint = path.slice(cwd.length);
    importMapUrl = new URL(`file:///src${entrypoint}`);
  }

  let uploadSpinner: Spinner | null = null;
  const files = [];
  let manifest: { entries: Record<string, ManifestEntry> } | undefined =
    undefined;

  if (opts.static) {
    wait("").start().info(`Uploading all files from the current dir (${cwd})`);
    const assetSpinner = wait("Finding static assets...").start();
    const assets = new Map<string, string>();
    const entries = await walk(cwd, cwd, assets, {
      include: opts.include,
      exclude: opts.exclude,
    });
    assetSpinner.succeed(
      `Found ${assets.size} asset${assets.size === 1 ? "" : "s"}.`,
    );

    uploadSpinner = wait("Determining assets to upload...").start();
    const neededHashes = await api.projectNegotiateAssets(project.id, {
      entries,
    });

    for (const hash of neededHashes) {
      const path = assets.get(hash);
      if (path === undefined) {
        error(`Asset ${hash} not found.`);
      }
      const data = await Deno.readFile(path);
      files.push(data);
    }
    if (files.length === 0) {
      uploadSpinner.succeed("No new assets to upload.");
      uploadSpinner = null;
    } else {
      uploadSpinner.text = `${files.length} new asset${
        files.length === 1 ? "" : "s"
      } to upload.`;
    }

    manifest = { entries };
  }

  if (opts.dryRun) {
    uploadSpinner?.succeed(uploadSpinner?.text);
    return;
  }

  let deploySpinner: Spinner | null = null;
  const req = {
    url: url.href,
    importMapUrl: importMapUrl ? importMapUrl.href : null,
    production: opts.prod,
    manifest,
  };
  const progress = api.pushDeploy(project.id, req, files);
  try {
    for await (const event of progress) {
      switch (event.type) {
        case "staticFile": {
          const percentage = (event.currentBytes / event.totalBytes) * 100;
          uploadSpinner!.text = `Uploading ${files.length} asset${
            files.length === 1 ? "" : "s"
          }... (${percentage.toFixed(1)}%)`;
          break;
        }
        case "load": {
          if (uploadSpinner) {
            uploadSpinner.succeed(
              `Uploaded ${files.length} new asset${
                files.length === 1 ? "" : "s"
              }.`,
            );
            uploadSpinner = null;
          }
          if (deploySpinner === null) {
            deploySpinner = wait("Deploying...").start();
          }
          const progress = event.seen / event.total * 100;
          deploySpinner.text = `Deploying... (${progress.toFixed(1)}%)`;
          break;
        }
        case "uploadComplete":
          deploySpinner!.text = `Finishing deployment...`;
          break;
        case "success": {
          const deploymentKind = opts.prod ? "Production" : "Preview";
          deploySpinner!.succeed(`${deploymentKind} deployment complete.`);
          await configFile.maybeWrite(opts.config, opts, opts.saveConfig);
          console.log("\nView at:");
          for (const { domain } of event.domainMappings) {
            console.log(` - https://${domain}`);
          }
          break;
        }
        case "error":
          if (uploadSpinner) {
            uploadSpinner.fail(`Upload failed.`);
            uploadSpinner = null;
          }
          if (deploySpinner) {
            deploySpinner.fail(`Deployment failed.`);
            deploySpinner = null;
          }
          error(event.ctx);
      }
    }
  } catch (err: unknown) {
    if (err instanceof APIError) {
      if (uploadSpinner) {
        uploadSpinner.fail(`Upload failed.`);
        uploadSpinner = null;
      }
      if (deploySpinner) {
        deploySpinner.fail(`Deployment failed.`);
        deploySpinner = null;
      }
      error(err.toString());
    }
    error(String(err));
  }
}<|MERGE_RESOLUTION|>--- conflicted
+++ resolved
@@ -172,17 +172,12 @@
       Deno.exit(1);
     }
     const [projectDeployments, _pagination] = deploymentsListing!;
-    projectInfoSpinner.succeed(`Project: ${project.name}`);
+    projectInfoSpinner.succeed(`Deploying to project ${project.name}.`);
 
     if (projectDeployments.length === 0) {
       projectIsEmpty = true;
     }
   }
-<<<<<<< HEAD
-  const [projectDeployments, _pagination] = deploymentsListing!;
-  projectSpinner.succeed(`Deploying to project ${project.name}.`);
-=======
->>>>>>> 61ebc0a2
 
   if (projectIsEmpty) {
     opts.prod = true;
